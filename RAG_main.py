import os
from dotenv import load_dotenv
from flask import Flask, request, jsonify
from flask_cors import CORS
from langchain_community.vectorstores import Chroma
from langchain_community.document_loaders import TextLoader
from langchain_core.output_parsers import StrOutputParser
from langchain_core.prompts import PromptTemplate
from langchain_core.runnables import RunnablePassthrough
from langchain_google_genai import ChatGoogleGenerativeAI, GoogleGenerativeAIEmbeddings
from langchain_text_splitters import RecursiveCharacterTextSplitter

load_dotenv()
API_KEY = os.getenv("GOOGLE_API_KEY")
app = Flask(__name__)
CORS(app, resources={r"/ask": {"origins": "*"}})


def load_preprocessed_text():
    """Load preprocessed text instead of PDF"""
    loader = TextLoader("preprocessed_data.txt")
    text = loader.load()
    text_splitter = RecursiveCharacterTextSplitter(
        chunk_size=300,  # Reduced chunk size
        chunk_overlap=30,
        length_function=len
    )
    return text_splitter.split_documents(text)


def create_vectorstore(chunks):
    embeddings = GoogleGenerativeAIEmbeddings(
        model="models/embedding-001",
        google_api_key=API_KEY
    )
    return Chroma.from_documents(documents=chunks, embedding=embeddings)


def create_rag_chain(vectorstore):
    llm = ChatGoogleGenerativeAI(
        model="gemini-pro",  # Smaller model
        google_api_key=API_KEY,
        temperature=0
    )
    retriever = vectorstore.as_retriever(search_kwargs={'k': 2})  # Reduced retrieval
    prompt = PromptTemplate.from_template(
<<<<<<< HEAD
        """Answer the question based strictly on the context. 
        If you can't find the answer, say "I don't know".
=======
        """Strictly answer based on context. 
        If no answer found: "Xin lỗi, vui lòng liên hệ zalo: 0837710747".
>>>>>>> 8aa460f5
        Question: {question}
        Context: {context}
        Answer:"""
    )
    return (
            {"context": retriever, "question": RunnablePassthrough()}
            | prompt
            | llm
            | StrOutputParser()
    )


# Global variable for vectorstore
VECTORSTORE = None


@app.route('/ask', methods=['POST'])
def ask_question():
    global VECTORSTORE
    data = request.json
    question = data.get('question')

    if not question:
        return jsonify({"error": "No question provided"}), 400

    try:
        # Create vectorstore only once
        if VECTORSTORE is None:
            chunks = load_preprocessed_text()
            VECTORSTORE = create_vectorstore(chunks)

        rag_chain = create_rag_chain(VECTORSTORE)
        response = rag_chain.invoke(question)
        return jsonify({"answer": response})

    except Exception as e:
        return jsonify({"error": str(e)}), 500


if __name__ == '__main__':
    app.run(host='0.0.0.0')


<|MERGE_RESOLUTION|>--- conflicted
+++ resolved
@@ -44,13 +44,8 @@
     )
     retriever = vectorstore.as_retriever(search_kwargs={'k': 2})  # Reduced retrieval
     prompt = PromptTemplate.from_template(
-<<<<<<< HEAD
         """Answer the question based strictly on the context. 
         If you can't find the answer, say "I don't know".
-=======
-        """Strictly answer based on context. 
-        If no answer found: "Xin lỗi, vui lòng liên hệ zalo: 0837710747".
->>>>>>> 8aa460f5
         Question: {question}
         Context: {context}
         Answer:"""
